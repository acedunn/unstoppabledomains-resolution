import nock from 'nock';
import Resolution, {
  NamingServiceName,
  ResolutionErrorCode,
  UnclaimedDomainResponse,
} from './index';
import { JsonRpcPayload } from './publicTypes';
import { JsonRpcProvider, getDefaultProvider } from '@ethersproject/providers';
import Web3HttpProvider from 'web3-providers-http';
import Web3WsProvider from 'web3-providers-ws';
import Web3V027Provider from 'web3-0.20.7/lib/web3/httpprovider';

import {
  expectResolutionErrorCode,
  expectSpyToBeCalled,
  mockAsyncMethods,
  protocolLink,
  ProviderProtocol,
  caseMock,
  mockAsyncMethod,
<<<<<<< HEAD
  expectConfigurationErrorCode,
=======
>>>>>>> 003c6862
  CryptoDomainWithTwitterVerification,
} from './tests/helpers';
import { RpcProviderTestCases } from './tests/providerMockData';

try {
  const dotenv = require('dotenv');
  dotenv.config();
} catch (err) {
  console.warn('dotenv is not installed');
}

beforeEach(() => {
  nock.cleanAll();
  jest.restoreAllMocks();
});

describe('Resolution', () => {
  it('should get a valid resolution instance', async () => {
    const resolution = Resolution.infura('api-key');
    expect(resolution.ens).toBeDefined();
    expect(resolution.ens!.url).toBe(`https://mainnet.infura.com/v3/api-key`);

    expect(resolution.cns).toBeDefined();
    expect(resolution.cns!.url).toBe(`https://mainnet.infura.com/v3/api-key`);
  });

  it('checks Resolution#addr error #1', async () => {
    const resolution = new Resolution();
    await expectResolutionErrorCode(
      resolution.addr('sdncdoncvdinvcsdncs.zil', 'ZIL'),
      ResolutionErrorCode.UnregisteredDomain,
    );
  });

  it('resolves non-existing domain zone with throw', async () => {
    const resolution = new Resolution({ blockchain: true });
    await expectResolutionErrorCode(
      resolution.addr('bogdangusiev.qq', 'ZIL'),
      ResolutionErrorCode.UnsupportedDomain,
    );
  });

  it('provides empty response constant', async () => {
    const response = UnclaimedDomainResponse;
    expect(response.addresses).toEqual({});
    expect(response.meta.owner).toEqual(null);
  });

  it('checks the isSupportedDomainInNetwork', async () => {
    const resolution = new Resolution();
    const result = resolution.isSupportedDomainInNetwork('brad.zil');
    expect(result).toBe(true);
  });

  it('checks namehash for unsupported domain', async () => {
    const resolution = new Resolution();
    await expectResolutionErrorCode(
      () => resolution.namehash('something.hello.com'),
      ResolutionErrorCode.UnsupportedDomain,
    );
  });

  it('checks return of IPFS hash for brad.zil', async () => {
    const resolution = new Resolution();
    const spies = mockAsyncMethods(resolution.zns, {
      allRecords: {
        'crypto.BCH.address': 'qrq4sk49ayvepqz7j7ep8x4km2qp8lauvcnzhveyu6',
        'crypto.BTC.address': '1EVt92qQnaLDcmVFtHivRJaunG2mf2C3mB',
        'crypto.DASH.address': 'XnixreEBqFuSLnDSLNbfqMH1GsZk7cgW4j',
        'crypto.ETH.address': '0x45b31e01AA6f42F0549aD482BE81635ED3149abb',
        'crypto.LTC.address': 'LetmswTW3b7dgJ46mXuiXMUY17XbK29UmL',
        'crypto.XMR.address':
          '447d7TVFkoQ57k3jm3wGKoEAkfEym59mK96Xw5yWamDNFGaLKW5wL2qK5RMTDKGSvYfQYVN7dLSrLdkwtKH3hwbSCQCu26d',
        'crypto.ZEC.address': 't1h7ttmQvWCSH1wfrcmvT4mZJfGw2DgCSqV',
        'crypto.ZIL.address': 'zil1yu5u4hegy9v3xgluweg4en54zm8f8auwxu0xxj',
        'ipfs.html.value': 'QmVaAtQbi3EtsfpKoLzALm6vXphdi2KjMgxEDKeGg6wHuK',
        'ipfs.redirect_domain.value': 'www.unstoppabledomains.com',
      },
    });
    const hash = await resolution.ipfsHash('brad.zil');
    expectSpyToBeCalled(spies);
    expect(hash).toBe('QmVaAtQbi3EtsfpKoLzALm6vXphdi2KjMgxEDKeGg6wHuK');
  });

  it('checks return of email for ergergergerg.zil', async () => {
    const resolution = new Resolution();
    const email = await resolution.email('ergergergerg.zil');
    expect(email).toBe('matt+test@unstoppabledomains.com');
  });

  it('checks error for email on brad.zil', async () => {
    const resolution = new Resolution();
    await expectResolutionErrorCode(
      resolution.email('brad.zil'),
      ResolutionErrorCode.RecordNotFound,
    );
  });

  it('should be invalid domain', async () => {
    const resolution = new Resolution();
    await expectResolutionErrorCode(
      () => resolution.namehash('-hello.eth'),
      ResolutionErrorCode.UnsupportedDomain,
    );
  });

  it('should be invalid domain 2', async () => {
    const resolution = new Resolution();
    await expectResolutionErrorCode(
      () => resolution.namehash('whatever-.eth'),
      ResolutionErrorCode.UnsupportedDomain,
    );
  });

  it('should be invalid domain 3', async () => {
    const cnsInvalidDomain = 'hello..crypto';
    const ensInvalidDomain = 'hello..eth';
    const znsInvalidDomain = 'hello..zil';
    const resolution = new Resolution();
    await expectResolutionErrorCode(
      () => resolution.namehash(cnsInvalidDomain),
      ResolutionErrorCode.UnsupportedDomain,
    );
    await expectResolutionErrorCode(
      () => resolution.namehash(ensInvalidDomain),
      ResolutionErrorCode.UnsupportedDomain,
    );
    await expectResolutionErrorCode(
      () => resolution.namehash(znsInvalidDomain),
      ResolutionErrorCode.UnsupportedDomain,
    );
  });

  it(`domains "brad.crypto" and "Brad.crypto" should return the same results`, async () => {
    const resolution = new Resolution({
      blockchain: {
        cns: {
          url: protocolLink(),
          registry: '0xD1E5b0FF1287aA9f9A268759062E4Ab08b9Dacbe',
        },
      },
    });
    const reader = await resolution.cns!.getReader();
    const eyes = mockAsyncMethods(reader, {
      record: {
        resolver: '0xBD5F5ec7ed5f19b53726344540296C02584A5237',
        values: ['0x45b31e01AA6f42F0549aD482BE81635ED3149abb'],
      },
    });
    const capital = await resolution.addr('Brad.crypto', 'eth');
    expectSpyToBeCalled(eyes);
    const lower = await resolution.addr('brad.crypto', 'eth');
    expectSpyToBeCalled(eyes);
    expect(capital).toStrictEqual(lower);
  });

  it('should resolve gundb chat id', async () => {
    const resolution = new Resolution({
      blockchain: {
        cns: {
          url: protocolLink(),
          registry: '0xD1E5b0FF1287aA9f9A268759062E4Ab08b9Dacbe',
        },
      },
    });
    const reader = await resolution.cns!.getReader();
    const eyes = mockAsyncMethods(reader, {
      record: {
        resolver: '0x878bC2f3f717766ab69C0A5f9A6144931E61AEd3',
        values: [
          '0x47992daf742acc24082842752fdc9c875c87c56864fee59d8b779a91933b159e48961566eec6bd6ce3ea2441c6cb4f112d0eb8e8855cc9cf7647f0d9c82f00831c',
        ],
      },
    });
    const gundb = await resolution.chatId('homecakes.crypto');
    expectSpyToBeCalled(eyes);
    expect(gundb).toBe(
      '0x47992daf742acc24082842752fdc9c875c87c56864fee59d8b779a91933b159e48961566eec6bd6ce3ea2441c6cb4f112d0eb8e8855cc9cf7647f0d9c82f00831c',
    );
  });

  describe('serviceName', () => {
    it('checks ens service name', () => {
      const resolution = new Resolution();
      const serviceName = resolution.serviceName('domain.eth');
      expect(serviceName).toBe('ENS');
    });

    it('checks ens service name 2', () => {
      const resolution = new Resolution();
      const serviceName = resolution.serviceName('domain.luxe');
      expect(serviceName).toBe('ENS');
    });

    it('checks ens service name', () => {
      const resolution = new Resolution();
      const serviceName = resolution.serviceName('domain.xyz');
      expect(serviceName).toBe('ENS');
    });

    it('checks zns service name', () => {
      const resolution = new Resolution();
      const serviceName = resolution.serviceName('domain.zil');
      expect(serviceName).toBe('ZNS');
    });

    it('checks cns service name', () => {
      const resolution = new Resolution();
      const serviceName = resolution.serviceName('domain.crypto');
      expect(serviceName).toBe('CNS');
    });

    it('checks naming service via api', () => {
      const resolution = new Resolution({ blockchain: false });
      const serviceName = resolution.serviceName('domain.zil');
      expect(serviceName).toBe('ZNS');
    });

    it('checks naming service via api 2', () => {
      const resolution = new Resolution({ blockchain: false });
      const serviceName = resolution.serviceName('domain.luxe');
      expect(serviceName).toBe('ENS');
    });

    it('checks naming service via api 3', () => {
      const resolution = new Resolution({ blockchain: false });
      const serviceName = resolution.serviceName('domain.xyz');
      expect(serviceName).toBe('ENS');
    });

    it('checks naming service via api 4', () => {
      const resolution = new Resolution({ blockchain: false });
      const serviceName = resolution.serviceName('domain.eth');
      expect(serviceName).toBe('ENS');
    });

    it('checks naming service via api 5', () => {
      const resolution = new Resolution({ blockchain: false });
      const serviceName = resolution.serviceName('domain.crypto');
      expect(serviceName).toBe('CNS');
    });
  });

  describe('twitter', () => {
    it('should return verified twitter handle', async () => {
      const resolution = new Resolution();
      const twitterHandle = await resolution.twitter(
        CryptoDomainWithTwitterVerification,
      );
      expect(twitterHandle).toBe('derainberk');
    });
    it('should throw unsupported method', async () => {
      const resolution = new Resolution();
      const handle = 'ryan.eth';
      await expect(resolution.twitter(handle)).rejects.toThrowError(
        `Method twitter is not supported for ${handle}`,
      );
    });
  });

  describe('isValidHash', () => {
    it('works', async () => {
      const resolution = new Resolution();
      const domain = 'hello.world.zil';
      const hash = resolution.namehash(domain);
      const invalidHash = resolution.namehash('world.zil');
      expect(resolution.isValidHash(domain, hash)).toEqual(true);
      expect(resolution.isValidHash(domain, invalidHash)).toEqual(false);
    });
  });

  describe('.Hashing', () => {
    describe('.childhash', () => {
      it('checks childhash', () => {
        const resolution = new Resolution();
        const domain = 'hello.world.zil';
        const namehash = resolution.namehash(domain);
        const childhash = resolution.childhash(
          resolution.namehash('world.zil'),
          'hello',
          NamingServiceName.ZNS,
        );
        expect(childhash).toBe(namehash);
      });

      it('checks childhash multi level domain', () => {
        const cns = new Resolution().cns!;
        const domain = 'ich.ni.san.yon.hello.world.crypto';
        const namehash = cns!.namehash(domain);
        const childhash = cns!.childhash(
          cns!.namehash('ni.san.yon.hello.world.crypto'),
          'ich',
        );
        expect(childhash).toBe(namehash);
      });
    });
  });

  describe('Providers', () => {
    it('should work with web3HttpProvider', async () => {
      // web3-providers-http has problems with type definitions
      // We still prefer everything to be statically typed on our end for better mocking
      const provider = new (Web3HttpProvider as any)(
        protocolLink(),
      ) as Web3HttpProvider.HttpProvider;
      // mock the send function with different implementations (each should call callback right away with different answers)
      const eye = mockAsyncMethod(
        provider,
        'send',
        (payload: JsonRpcPayload, callback) => {
          const result = caseMock(payload.params![0], RpcProviderTestCases);
          callback &&
            callback(null, {
              jsonrpc: '2.0',
              id: 1,
              result,
            });
        },
      );
      const resolution = Resolution.fromWeb3Version1Provider(provider);
      const ethAddress = await resolution.addr('brad.crypto', 'ETH');

      // expect each mock to be called at least once.
      expectSpyToBeCalled([eye]);
      expect(ethAddress).toBe('0x8aaD44321A86b170879d7A244c1e8d360c99DdA8');
    });

    it('should work with webSocketProvider', async () => {
      // web3-providers-ws has problems with type definitions
      // We still prefer everything to be statically typed on our end for better mocking
      const provider = new (Web3WsProvider as any)(
        protocolLink(ProviderProtocol.wss),
      ) as Web3WsProvider.WebsocketProvider;
      const eye = mockAsyncMethod(provider, 'send', (payload, callback) => {
        const result = caseMock(payload.params![0], RpcProviderTestCases);
        callback(null, {
          jsonrpc: '2.0',
          id: 1,
          result,
        });
      });

      const resolution = Resolution.fromWeb3Version1Provider(provider);
      const ethAddress = await resolution.addr('brad.crypto', 'ETH');
      provider.disconnect(1000, 'end of test');
      expectSpyToBeCalled([eye]);
      expect(ethAddress).toBe('0x8aaD44321A86b170879d7A244c1e8d360c99DdA8');
    });

    it('should work for ethers jsonrpc provider', async () => {
      const provider = new JsonRpcProvider(
        protocolLink(ProviderProtocol.http),
        'mainnet',
      );
      const resolution = Resolution.fromEthersProvider(provider);
      const eye = mockAsyncMethod(provider, 'call', params =>
        Promise.resolve(caseMock(params, RpcProviderTestCases)),
      );
      const ethAddress = await resolution.addr('brad.crypto', 'ETH');
      expectSpyToBeCalled([eye]);
      expect(ethAddress).toBe('0x8aaD44321A86b170879d7A244c1e8d360c99DdA8');
    });

    it('should work with ethers default provider', async () => {
      const provider = getDefaultProvider('mainnet');

      const eye = mockAsyncMethod(provider, 'call', params =>
        Promise.resolve(caseMock(params, RpcProviderTestCases)),
      );
      const resolution = Resolution.fromEthersProvider(provider);
      const ethAddress = await resolution.addr('brad.crypto', 'eth');
      expectSpyToBeCalled([eye]);
      expect(ethAddress).toBe('0x8aaD44321A86b170879d7A244c1e8d360c99DdA8');
    });

    it('should work with web3@0.20.7 provider', async () => {
      const provider = new Web3V027Provider(
        protocolLink(ProviderProtocol.http),
        5000,
        null,
        null,
        null,
      );
      const eye = mockAsyncMethod(
        provider,
        'sendAsync',
        (payload: JsonRpcPayload, callback: any) => {
          const result = caseMock(payload.params![0], RpcProviderTestCases);
          callback(undefined, {
            jsonrpc: '2.0',
            id: 1,
            result,
          });
        },
      );
      const resolution = Resolution.fromWeb3Version0Provider(provider);
      const ethAddress = await resolution.addr('brad.crypto', 'eth');
      expectSpyToBeCalled([eye]);
      expect(ethAddress).toBe('0x8aaD44321A86b170879d7A244c1e8d360c99DdA8');
    });

    describe('.allRecords', () => {
      it('should be able to get logs with ethers default provider', async () => {
        const provider = getDefaultProvider('mainnet', { quorum: 1 });

        const eye = mockAsyncMethod(provider, 'call', params =>
          Promise.resolve(caseMock(params, RpcProviderTestCases)),
        );
        const eye2 = mockAsyncMethod(provider, 'getLogs', params =>
          Promise.resolve(caseMock(params, RpcProviderTestCases)),
        );

        const resolution = Resolution.fromEthersProvider(provider);
        const resp = await resolution.allRecords('brad.crypto');
        expectSpyToBeCalled([eye, eye2]);
        expect(resp).toMatchObject({
          'gundb.username.value':
            '0x8912623832e174f2eb1f59cc3b587444d619376ad5bf10070e937e0dc22b9ffb2e3ae059e6ebf729f87746b2f71e5d88ec99c1fb3c7c49b8617e2520d474c48e1c',
          'ipfs.html.value': 'Qme54oEzRkgooJbCDr78vzKAWcv6DDEZqRhhDyDtzgrZP6',
          'ipfs.redirect_domain.value':
            'https://abbfe6z95qov3d40hf6j30g7auo7afhp.mypinata.cloud/ipfs/Qme54oEzRkgooJbCDr78vzKAWcv6DDEZqRhhDyDtzgrZP6',
          'crypto.ETH.address': '0x8aaD44321A86b170879d7A244c1e8d360c99DdA8',
          'gundb.public_key.value':
            'pqeBHabDQdCHhbdivgNEc74QO-x8CPGXq4PKWgfIzhY.7WJR5cZFuSyh1bFwx0GWzjmrim0T5Y6Bp0SSK0im3nI',
          'crypto.BTC.address': 'bc1q359khn0phg58xgezyqsuuaha28zkwx047c0c3y',
        });
      });

      it('should be able to get logs with jsonProvider', async () => {
        const provider = new JsonRpcProvider(
          protocolLink(ProviderProtocol.http),
          'mainnet',
        );
        const resolution = Resolution.fromEthersProvider(provider);
        const eye = mockAsyncMethod(provider, 'call', params =>
          Promise.resolve(caseMock(params, RpcProviderTestCases)),
        );
        const eye2 = mockAsyncMethod(provider, 'getLogs', params =>
          Promise.resolve(caseMock(params, RpcProviderTestCases)),
        );

        const resp = await resolution.allRecords('brad.crypto');
        expectSpyToBeCalled([eye, eye2]);
        expect(resp).toMatchObject({
          'gundb.username.value':
            '0x8912623832e174f2eb1f59cc3b587444d619376ad5bf10070e937e0dc22b9ffb2e3ae059e6ebf729f87746b2f71e5d88ec99c1fb3c7c49b8617e2520d474c48e1c',
          'ipfs.html.value': 'Qme54oEzRkgooJbCDr78vzKAWcv6DDEZqRhhDyDtzgrZP6',
          'ipfs.redirect_domain.value':
            'https://abbfe6z95qov3d40hf6j30g7auo7afhp.mypinata.cloud/ipfs/Qme54oEzRkgooJbCDr78vzKAWcv6DDEZqRhhDyDtzgrZP6',
          'crypto.ETH.address': '0x8aaD44321A86b170879d7A244c1e8d360c99DdA8',
          'gundb.public_key.value':
            'pqeBHabDQdCHhbdivgNEc74QO-x8CPGXq4PKWgfIzhY.7WJR5cZFuSyh1bFwx0GWzjmrim0T5Y6Bp0SSK0im3nI',
          'crypto.BTC.address': 'bc1q359khn0phg58xgezyqsuuaha28zkwx047c0c3y',
        });
      });

      it('should get standard keys from legacy resolver', async () => {
        const provider = getDefaultProvider('mainnet');
        const eye = mockAsyncMethod(provider, 'call', params =>
          Promise.resolve(caseMock(params, RpcProviderTestCases)),
        );

        const resolution = Resolution.fromEthersProvider(provider);
        const resp = await resolution.allRecords('monmouthcounty.crypto');

        expectSpyToBeCalled([eye]);
        expect(resp).toMatchObject({
          'crypto.BTC.address': '3NwuV8nVT2VKbtCs8evChdiW6kHTHcVpdn',
          'crypto.ETH.address': '0x1C42088b82f6Fa5fB883A14240C4E066dDFf1517',
          'crypto.LTC.address': 'MTnTNwKikiMi97Teq8XQRabL9SZ4HjnKNB',
          'crypto.ADA.address':
            'DdzFFzCqrhsfc3MQvjsLr9BHkaFYeE7BotyTATdETRoSPj6QPiotK4xpcFZk66KVmtr87tvUFTcbTHZRkcdbMR5Ss6jCfzCVtFRMB7WE',
          'ipfs.html.value': 'QmYqX8D8SkaF5YcpaWMyi5xM43UEteFiSNKYsjLcdvCWud',
          'ipfs.redirect_domain.value':
            'https://abbfe6z95qov3d40hf6j30g7auo7afhp.mypinata.cloud/ipfs/QmYqX8D8SkaF5YcpaWMyi5xM43UEteFiSNKYsjLcdvCWud',
        });
      });

      it('should throw serviceProviderError from default provider', async () => {
        const resolution = new Resolution();
        expectResolutionErrorCode(
          resolution.allRecords('brad.crypto'),
          ResolutionErrorCode.ServiceProviderError,
        );
      });

      it('should throw serviceProviderError from ethers provider', async () => {
        const provider = getDefaultProvider('mainnet');
        const resolution = Resolution.fromEthersProvider(provider);
        expectResolutionErrorCode(
          resolution.allRecords('brad.crypto'),
          ResolutionErrorCode.ServiceProviderError,
        );
      });
    });
  });
});<|MERGE_RESOLUTION|>--- conflicted
+++ resolved
@@ -18,10 +18,6 @@
   ProviderProtocol,
   caseMock,
   mockAsyncMethod,
-<<<<<<< HEAD
-  expectConfigurationErrorCode,
-=======
->>>>>>> 003c6862
   CryptoDomainWithTwitterVerification,
 } from './tests/helpers';
 import { RpcProviderTestCases } from './tests/providerMockData';
