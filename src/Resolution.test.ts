--- conflicted
+++ resolved
@@ -51,11 +51,7 @@
     };
     const resolution = Resolution.provider(provider);
     const ethAddress = await resolution.addressOrThrow('brad.crypto', 'ETH');
-<<<<<<< HEAD
     expect(ethAddress).toBe('0x8aaD44321A86b170879d7A244c1e8d360c99DdA8');
-=======
-    expect(ethAddress).toBe("0x8aaD44321A86b170879d7A244c1e8d360c99DdA8");
->>>>>>> ea8057d3
   });
 
   it('should resolve a custom record', async () => {
@@ -335,11 +331,7 @@
         blockchain: { web3Provider: provider },
       });
       const ethAddress = await resolution.addressOrThrow('brad.crypto', 'ETH');
-<<<<<<< HEAD
       expect(ethAddress).toBe('0x8aaD44321A86b170879d7A244c1e8d360c99DdA8');
-=======
-      expect(ethAddress).toBe("0x8aaD44321A86b170879d7A244c1e8d360c99DdA8");
->>>>>>> ea8057d3
     });
   });
 });