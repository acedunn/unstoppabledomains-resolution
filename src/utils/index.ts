--- conflicted
+++ resolved
@@ -1,10 +1,5 @@
-<<<<<<< HEAD
 import { ResolutionError, ResolutionErrorCode } from "../errors/resolutionError";
-
-=======
-import { resolve } from "dns";
 import Contract from "./contract";
->>>>>>> 60e17ea9
 /**
  * Parses object in format { "key.key2.key3" : value } into { key: { key2: {key3: value } } }
  * @param object object to parse
@@ -79,7 +74,6 @@
   return bytes;
 }
 
-<<<<<<< HEAD
 export function ensureRecordPresence(
   domain: string,
   key: string,
@@ -93,7 +87,8 @@
     recordName: key,
     domain: domain,
   });
-=======
+}
+
 /** @internal */
 const CRYPTO_RESOLVER_ADVANCED_EVENTS_STARTING_BLOCK = "0x960844";
 
@@ -101,5 +96,4 @@
   const logs =  await contract.fetchLogs("ResetRecords", tokenId);
   const lastResetEvent = logs[logs.length - 1];
   return lastResetEvent?.blockNumber || CRYPTO_RESOLVER_ADVANCED_EVENTS_STARTING_BLOCK;
->>>>>>> 60e17ea9
 }