--- conflicted
+++ resolved
@@ -21,14 +21,6 @@
   - .luxe
 
 [API Referrence](https://unstoppabledomains.github.io/resolution/)
-<<<<<<< HEAD
-=======
-
-You can use Resolution in a `<script>` tag from a
-[CDN](https://unpkg.com/browse/@unstoppabledomains/resolution/build/index.js), or as the `Resolution`
-
-# CLI
->>>>>>> 1f915a9f
 
 # Installation
 Use the `npm` or `yarn` to install resolution.
